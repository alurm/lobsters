--- conflicted
+++ resolved
@@ -10,11 +10,7 @@
 #
 # It's strongly recommended that you check this file into your version control system.
 
-<<<<<<< HEAD
 ActiveRecord::Schema.define(version: 20180503150810) do
-=======
-ActiveRecord::Schema.define(version: 20180501031849) do
->>>>>>> 9d302fe4
 
   create_table "comments", force: :cascade, options: "ENGINE=InnoDB DEFAULT CHARSET=utf8" do |t|
     t.datetime "created_at", null: false
