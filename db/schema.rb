--- conflicted
+++ resolved
@@ -10,11 +10,7 @@
 #
 # It's strongly recommended that you check this file into your version control system.
 
-<<<<<<< HEAD
-ActiveRecord::Schema.define(version: 20171018034551) do
-=======
 ActiveRecord::Schema.define(version: 20171025072230) do
->>>>>>> 2f5a48fa
 
   create_table "comments", force: :cascade, options: "ENGINE=InnoDB DEFAULT CHARSET=utf8" do |t|
     t.datetime "created_at", null: false
