# typed: false

class Tag < ApplicationRecord
  belongs_to :category
  has_many :taggings, dependent: :delete_all
  has_many :stories, through: :taggings
  has_many :tag_filters, dependent: :destroy
  has_many :filtering_users,
    class_name: "User",
    through: :tag_filters,
    source: :user,
    dependent: :delete_all

  after_save :log_modifications

  attr_accessor :edit_user_id, :stories_count
  attr_writer :filtered_count

  validates :tag, length: {maximum: 25}, presence: true,
    uniqueness: {case_sensitive: true},
    format: {with: /\A[A-Za-z0-9_\-\+]+\z/}
  validates :description, length: {maximum: 100}
  validates :hotness_mod, inclusion: {in: -10..10}
  validates :permit_by_new_users, :privileged, inclusion: {in: [true, false]}

  scope :active, -> { where(active: true) }
  scope :not_permitted_for_new_users, -> { where(permit_by_new_users: false) }
  scope :related, ->(tag) {
    active
      .joins(:taggings)
      .where(taggings: {story_id: Tagging.where(tag: tag).select(:story_id)})
      .where.not(id: [tag, 67]) # 67 = programming, the catch-all
      .where.not(is_media: true)
      .group(:id)
      .order(Arel.sql("COUNT(*) desc"))
      .limit(8)
  }

  def to_param
    tag
  end

  def self.all_with_filtered_counts_for(user)
    counts = TagFilter.group(:tag_id).count

<<<<<<< HEAD
    Tag.active.order(:tag).select {|t| t.can_be_applied_by?(user) }.map {|t|
=======
    Tag.active.order(:tag).select { |t| t.valid_for?(user) }.map { |t|
>>>>>>> e703e6a3
      t.filtered_count = counts[t.id].to_i
      t
    }
  end

  def category_name
    category&.category
  end

  def category_name=(category)
    self.category = Category.find_by category: category
  end

  def css_class
    "tag tag_#{tag}" << (is_media? ? " tag_is_media" : "")
  end

  def user_can_filter?(user)
    active? && (!privileged? || user.try(:is_moderator?))
  end

<<<<<<< HEAD
  def can_be_applied_by?(user)
    if self.privileged?
=======
  def valid_for?(user)
    if privileged?
>>>>>>> e703e6a3
      !!user.try(:is_moderator?)
    elsif !self.permit_by_new_users?
      !user.try(:is_new?)
    else
      true
    end
  end

  def filtered_count
    @filtered_count ||= TagFilter.where(tag_id: id).count
  end

  def log_modifications
    Moderation.create do |m|
      m.action = if id_previously_changed?
        "Created new tag " + attributes.map { |f, c| "with #{f} '#{c}'" }.join(", ")
      else
        "Updating tag #{tag}, " + saved_changes
          .map { |f, c| "changed #{f} from '#{c[0]}' to '#{c[1]}'" }.join(", ")
      end
      m.moderator_user_id = @edit_user_id
      m.tag_id = id
    end
  end
end<|MERGE_RESOLUTION|>--- conflicted
+++ resolved
@@ -43,11 +43,7 @@
   def self.all_with_filtered_counts_for(user)
     counts = TagFilter.group(:tag_id).count
 
-<<<<<<< HEAD
     Tag.active.order(:tag).select {|t| t.can_be_applied_by?(user) }.map {|t|
-=======
-    Tag.active.order(:tag).select { |t| t.valid_for?(user) }.map { |t|
->>>>>>> e703e6a3
       t.filtered_count = counts[t.id].to_i
       t
     }
@@ -69,13 +65,8 @@
     active? && (!privileged? || user.try(:is_moderator?))
   end
 
-<<<<<<< HEAD
   def can_be_applied_by?(user)
     if self.privileged?
-=======
-  def valid_for?(user)
-    if privileged?
->>>>>>> e703e6a3
       !!user.try(:is_moderator?)
     elsif !self.permit_by_new_users?
       !user.try(:is_new?)
