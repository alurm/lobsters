# typed: false

class Story < ApplicationRecord
  belongs_to :user
  belongs_to :domain, optional: true
  belongs_to :merged_into_story,
    class_name: "Story",
    foreign_key: "merged_story_id",
    inverse_of: :merged_stories,
    optional: true
  has_many :merged_stories,
    class_name: "Story",
    foreign_key: "merged_story_id",
    inverse_of: :merged_into_story,
    dependent: :nullify
  has_many :taggings,
    autosave: true,
    dependent: :destroy
  has_many :suggested_taggings, dependent: :destroy
  has_many :suggested_titles, dependent: :destroy
  has_many :suggested_tagging_times,
    -> { group(:tag_id).select("count(*) as times, tag_id").order("times desc") },
    class_name: "SuggestedTagging",
    inverse_of: :story
  has_many :suggested_title_times,
    -> { group(:title).select("count(*) as times, title").order("times desc") },
    class_name: "SuggestedTitle",
    inverse_of: :story
  has_many :comments,
    inverse_of: :story,
    dependent: :destroy
  has_many :tags, -> { order("tags.is_media desc, tags.tag") }, through: :taggings
  has_many :votes, -> { where(comment_id: nil) }, inverse_of: :story
  has_many :voters, -> { where("votes.comment_id" => nil) },
    through: :votes,
    source: :user
  has_many :hidings, class_name: "HiddenStory", inverse_of: :story, dependent: :destroy
  has_many :savings, class_name: "SavedStory", inverse_of: :story, dependent: :destroy
  has_one :story_text, foreign_key: :id, dependent: :destroy, inverse_of: :story

  scope :base, ->(user) { includes(:tags).not_deleted(user).unmerged.mod_preload?(user) }
  scope :for_presentation, -> {
    includes(:domain, :user, taggings: :tag)
  }
  scope :mod_preload?, ->(user) {
    user.try(:is_moderator?) ? preload(:suggested_taggings, :suggested_titles) : all
  }
  scope :deleted, -> { where(is_deleted: true) }
  scope :not_deleted, ->(user) {
    user.try(:is_moderator?) ? all : where("is_deleted = false or stories.user_id = ?", user.try(:id).to_i)
  }
  scope :unmerged, -> { where(merged_story_id: nil) }
  scope :positive_ranked, -> { where("score >= 0") }
  scope :low_scoring, ->(max = 5) { where("score < ?", max) }
  scope :front_page, -> { hottest.limit(StoriesPaginator::STORIES_PER_PAGE) }
  scope :hottest, ->(user = nil, exclude_tags = nil) {
    base(user).not_hidden_by(user)
      .filter_tags(exclude_tags || [])
      .positive_ranked
      .order("hotness")
  }
  scope :recent, ->(user = nil, exclude_tags = nil) {
    base(user).not_hidden_by(user)
      .filter_tags(exclude_tags || [])
      .low_scoring
      .where("created_at >= ?", 10.days.ago)
      .where.not(id: front_page.ids)
      .order("stories.created_at DESC")
  }
  scope :filter_tags, ->(tags) {
    tags.empty? ? all : where(
      Story.arel_table[:id].not_in(
        Tagging.where(tag_id: tags).select(:story_id).arel
      )
    )
  }
  scope :filter_tags_for, ->(user) {
    user.nil? ? all : where(
      Story.arel_table[:id].not_in(
        Tagging.joins(tag: :tag_filters)
          .where(tag_filters: {user_id: user})
          .select(:story_id).arel
      )
    )
  }
  scope :hidden_by, ->(user) {
    user.nil? ? none : joins(:hidings).merge(HiddenStory.by(user))
  }
  scope :not_hidden_by, ->(user) {
    user.nil? ? all : where.not(
      HiddenStory.select("TRUE")
        .where(Arel.sql("hidden_stories.story_id = stories.id"))
        .by(user)
        .arel
        .exists
    )
  }
  scope :saved_by, ->(user) {
    user.nil? ? none : joins(:savings).merge(SavedStory.by(user))
  }
  scope :to_tweet, -> {
    hottest(nil, Tag.where(tag: "meta").ids)
      .where(twitter_id: nil)
      .where("score >= 2")
      .where("created_at >= ?", 2.days.ago)
      .limit(10)
  }

  validates :title, length: {in: 3..150}
  validates :description, length: {maximum: (64 * 1024)}
  validates :url, length: {maximum: 250, allow_nil: true}
  validates :short_id, presence: true, length: {maximum: 6}
  validates :markeddown_description, length: {maximum: 16_777_215, allow_nil: true}
  validates :twitter_id, length: {maximum: 20, allow_nil: true}

  validates_each :merged_story_id do |record, _attr, value|
    if value.to_i == record.id
      record.errors.add(:merge_story_short_id, "id cannot be itself.")
    end
  end

  COMMENTABLE_DAYS = 90
  FLAGGABLE_DAYS = 14

  # the lowest a score can go
  FLAGGABLE_MIN_SCORE = -5

  # after this many minutes old, a story cannot be edited
  MAX_EDIT_MINS = (60 * 6)

  # days a story is considered recent, for resubmitting
  RECENT_DAYS = 30

  # users needed to make similar suggestions go live
  SUGGESTION_QUORUM = 2

  # let a hot story linger for this many seconds
  HOTNESS_WINDOW = 60 * 60 * 22

  # drop these words from titles when making URLs
  TITLE_DROP_WORDS = ["", "a", "an", "and", "but", "in", "of", "or", "that", "the", "to"].freeze

  # URI.parse is not very lenient, so we can't use it
  URL_RE = /\A(?<protocol>https?):\/\/(?<domain>(?:[^\.\/]+\.)+[a-z\-]+)(?<port>:\d+)?(?:\/|\z)/i

  # Dingbats, emoji, and other graphics https://www.unicode.org/charts/
  GRAPHICS_RE = /[\u{0000}-\u{001F}\u{2190}\u{2192}-\u{27BF}\u{1F000}-\u{1F9FF}]/

  attr_accessor :current_vote, :editing_from_suggestions, :editor, :fetching_ip,
    :is_hidden_by_cur_user, :latest_comment_id,
    :is_saved_by_cur_user, :moderation_reason, :previewing,
    :seen_previous
  attr_writer :fetched_response

  before_validation :assign_short_id_and_score, on: :create
  before_save :log_moderation
  before_save :fix_bogus_chars
  before_create :assign_initial_hotness
  after_create :mark_submitter, :record_initial_upvote
  after_save :update_cached_columns, :update_story_text

  validate do
    if url.present?
      already_posted_recently?
      check_not_banned_domain
      check_not_new_domain_from_new_user
      errors.add(:url, "is not valid") unless url.match(URL_RE)
    elsif description.to_s.strip == ""
      errors.add(:description, "must contain text if no URL posted")
    end

    if title.starts_with?("Ask") && tags_a.include?("ask")
      errors.add(:title, " starting 'Ask #{Rails.application.name}' or similar is redundant " \
                          "with the ask tag.")
    end
    if title.match(GRAPHICS_RE)
      errors.add(:title, " may not contain graphic codepoints")
    end

    if !errors.any? && url.blank?
      self.user_is_author = true
    end

    check_tags
  end

  def accepting_comments?
    !is_gone? &&
      !previewing &&
      (new_record? || created_at.after?(COMMENTABLE_DAYS.days.ago))
  end

  def already_posted_recently?
    return false unless url.present? && new_record?

    if most_recent_similar&.is_recent?
      errors.add(:url, "has already been submitted within the past #{RECENT_DAYS} days")
      true
    elsif most_recent_similar && user&.is_new?
      errors.add(:url, "cannot be resubmitted by new users")
      true
    else
      false
    end
  end

  def check_not_new_domain_from_new_user
    return unless url.present? && new_record? && domain

    if user&.is_new? && domain.stories.not_deleted(nil).count == 0
      ModNote.tattle_on_story_domain!(self, "new user with new")
      errors.add :url, <<-EXPLANATION
        is an unseen domain from a new user. We restrict this to discourage
        self-promotion and give you time to learn about topicality. Skirting
        this with a URL shortener or tweet or something will probably earn a ban.
      EXPLANATION
    end
  end

  def check_not_banned_domain
    return unless url.present? && new_record? && domain

    if domain.banned?
      ModNote.tattle_on_story_domain!(self, "banned")
      errors.add(:url, "is from banned domain #{domain.domain}: #{domain.banned_reason}")
    end
  end

  # current_vote is the vote loaded for the currently-viewing user
  def current_flagged?
    current_vote.try(:[], :vote) == -1
  end

  def current_upvoted?
    current_vote.try(:[], :vote) == 1
  end

  # all stories with similar urls
  def self.find_similar_by_url(url)
    # if a previous submission was moderated, return it to block it from being
    # submitted again
    Story.where(normalized_url: Utils.normalize_url(url))
      .where("is_deleted = ? OR is_moderated = ?", false, true)
  end

  # doesn't include deleted/moderated/merged stories
  def similar_stories
    return Story.none if url.blank?

    @_similar_stories ||= Story.find_similar_by_url(url).order("id DESC")
    # do not include this story itself or any story merged into it
    if id?
      @_similar_stories = @_similar_stories.where.not(id: id)
        .where("merged_story_id is null or merged_story_id != ?", id)
    end
    # do not include the story this one is merged into
    if merged_story_id?
      @_similar_stories = @_similar_stories.where.not(id: merged_story_id)
    end
    @_similar_stories
  end

  def public_similar_stories(user)
    @_public_similar_stories ||= similar_stories.base(user)
  end

  def most_recent_similar
    similar_stories.first
  end

  def self.recalculate_all_hotnesses!
    # do the front page first, since find_each can't take an order
    Story.order("id DESC").limit(100).each(&:update_cached_columns)
    Story.find_each(&:update_cached_columns)
    true
  end

  def archiveorg_url
    # This will redirect to the latest version they have
    "https://web.archive.org/web/3/#{CGI.escape(url)}"
  end

  def archivetoday_url
    "https://archive.today/#{CGI.escape(url)}"
  end

  def ghost_url
    "https://ghostarchive.org/search?term=#{CGI.escape(url)}"
  end

  def as_json(options = {})
    h = [
      :short_id,
      :short_id_url,
      :created_at,
      :title,
      :url,
      :score,
      :score,
      :flags,
      {comment_count: :comments_count},
      {description: :markeddown_description},
      {description_plain: :description},
      :comments_url,
      {submitter_user: :user},
      :user_is_author,
      {tags: tags.map(&:tag).sort}
    ]

    if options && options[:with_comments]
      h.push(comments: options[:with_comments])
    end

    js = {}
    h.each do |k|
      if k.is_a?(Symbol)
        js[k] = send(k)
      elsif k.is_a?(Hash)
        js[k.keys.first] = if k.values.first.is_a?(Symbol)
          send(k.values.first)
        else
          k.values.first
        end
      end
    end

    js
  end

  def assign_initial_hotness
    self.hotness = calculated_hotness
  end

  def assign_short_id_and_score
    self.short_id = ShortId.new(self.class).generate
    self.score ||= 1 # tests are allowed to fake out the score
  end

  def calculated_hotness
    # take each tag's hotness modifier into effect, and give a slight bump to
    # stories submitted by the author
    base = tags.sum(:hotness_mod) + ((user_is_author? && url.present?) ? 0.25 : 0.0)

    # give a story's comment votes some weight, ignoring submitter's comments
    sum_expression = (base < 0) ? "comments.flags * -0.5" : "comments.score + 1"
    cpoints = merged_comments.where.not(user_id: user_id).sum(sum_expression).to_f * 0.5

    # mix in any stories this one cannibalized
    cpoints += merged_stories.map(&:score).inject(&:+).to_f

    # if a story has many comments but few votes, it's probably a bad story, so
    # cap the comment points at the number of upvotes
    upvotes = self.score + flags
    if cpoints > upvotes
      cpoints = upvotes
    end

    # don't immediately kill stories at 0 by bumping up score by one
    order = Math.log([(score + 1).abs + cpoints, 1].max, 10)
    sign = if score > 0
      1
    elsif score < 0
      -1
    else
      0
    end

    -((order * sign) + base +
      ((created_at || Time.current).to_f / HOTNESS_WINDOW)).round(7)
  end

  def can_be_seen_by_user?(user)
    !is_gone? || (user && (user.is_moderator? || user.id == user_id))
  end

  def can_have_images?
    # doesn't test self.editor so a user can't trick a mod into editing a
    # story to enable an image
    user.try(:is_moderator?)
  end

  def can_have_suggestions_from_user?(user)
    if !user || (user.id == user_id) || !user.can_offer_suggestions?
      return false
    end
    return false if is_moderated?

    tags.each { |t| return false if t.privileged? }
    true
  end

  # this has to happen just before save rather than in tags_a= because we need
  # to have a valid user_id; remember it fills .taggings, not .tags
  def check_tags
    u = editor || user

    if u&.is_new? &&
        (unpermitted = taggings.filter { |t| !t.tag.permit_by_new_users? }).any?
      tags = unpermitted.map { |t| t.tag.tag }.to_sentence
      errors.add :base, <<-EXPLANATION
        New users can't submit stories with the tag(s) #{tags}
        because they're for meta discussion or prone to off-topic stories.
        If a tag is appropriate for the story, leaving it off to skirt this
        restriction can earn a ban.
      EXPLANATION
      ModNote.tattle_on_new_user_tagging!(self)
      return
    end

<<<<<<< HEAD
    self.taggings.each do |t|
      if !t.tag.can_be_applied_by?(u) && t.tag.privileged?
=======
    taggings.each do |t|
      if !t.tag.valid_for?(u)
>>>>>>> e703e6a3
        raise "#{u.username} does not have permission to use privileged tag #{t.tag.tag}"
      elsif !t.tag.can_be_applied_by?(u) && !t.tag.permit_by_new_users?
        raise "#{u.username} is too new to use tag #{t.tag.tag}"
      elsif !t.tag.active? && t.new_record? && !t.marked_for_destruction?
        # stories can have inactive tags as long as they existed before
        raise "#{u.username} cannot add inactive tag #{t.tag.tag}"
      end
<<<<<<< HEAD

      if u.is_new? && !t.tag.permit_by_new_users?
        errors.add(:base, "New users can't submit #{t.tag.tag} stories, please wait. " <<
          "If the tag is appropriate, leaving it off to skirt this restriction is a bad idea.")
        ModNote.tattle_on_story_domain!(self, "new user with protected tags")
      end
=======
>>>>>>> e703e6a3
    end

    if taggings.reject { |t| t.marked_for_destruction? || t.tag.is_media? }.empty?
      errors.add(:base, "Must have at least one non-media (PDF, video) " \
        "tag.  If no tags apply to your content, it probably doesn't " \
        "belong here.")
    end
  end

  def comments_path
    "#{short_id_path}/#{title_as_url}"
  end

  def comments_url
    "#{short_id_url}/#{title_as_url}"
  end

  def description=(desc)
    self[:description] = desc.to_s.rstrip
    self.markeddown_description = generated_markeddown_description
  end

  def description_or_story_text(chars = 0)
    s = if description.present?
      markeddown_description.gsub(/<[^>]*>/, "")
    else
      story_text&.body
    end

    if chars > 0 && s.to_s.length > chars
      # remove last truncated word
      s = s.to_s[0, chars].gsub(/ [^ ]*\z/, "")
    end

    HTMLEntities.new.decode(s.to_s)
  end

  def domain_search_url
    "/search?order=newest&q=domain:#{domain}"
  end

  def fix_bogus_chars
    # this is needlessly complicated to work around character encoding issues
    # that arise when doing just self.title.to_s.gsub(160.chr, "")
    self.title = title.to_s.chars.map { |chr|
      if chr.ord == 160
        " "
      else
        chr
      end
    }.join("")

    true
  end

  def generated_markeddown_description
    Markdowner.to_html(description, allow_images: can_have_images?)
  end

  # TODO: race condition: if two votes arrive at the same time, the second one
  # won't take the first's score change into effect for calculated_hotness
  def update_score_and_recalculate!(score_delta, flag_delta)
    self.score += score_delta
    self.flags += flag_delta
    Story.connection.execute <<~SQL
      UPDATE stories SET
        score = (select coalesce(sum(vote), 0) from votes where story_id = stories.id and comment_id is null),
        flags = (select count(*) from votes where story_id = stories.id and comment_id is null and vote = -1),
        hotness = #{calculated_hotness}
      WHERE id = #{id.to_i}
    SQL
  end

  def has_suggestions?
    suggested_taggings.any? || suggested_titles.any?
  end

  def hider_count
    @hider_count ||= HiddenStory.where(story_id: id).count
  end

  def is_flaggable?
    if created_at && self.score > FLAGGABLE_MIN_SCORE
      Time.current - created_at <= FLAGGABLE_DAYS.days
    else
      false
    end
  end

  def is_editable_by_user?(user)
    if user&.is_moderator?
      true
    elsif user && user.id == user_id
      if is_moderated?
        false
      else
        (Time.current.to_i - created_at.to_i < (60 * MAX_EDIT_MINS))
      end
    else
      false
    end
  end

  def is_gone?
    is_deleted? || (user.is_banned? && score < 0)
  end

  def is_hidden_by_user?(user)
    !!HiddenStory.find_by(user_id: user.id, story_id: id)
  end

  def is_recent?
    created_at >= RECENT_DAYS.days.ago
  end

  def is_saved_by_user?(user)
    !!SavedStory.find_by(user_id: user.id, story_id: id)
  end

  def is_unavailable
    !unavailable_at.nil?
  end

  def is_unavailable=(what)
    self.unavailable_at = ((what.to_i == 1 && !is_unavailable) ? Time.current : nil)
  end

  def is_undeletable_by_user?(user)
    if user&.is_moderator?
      true
    elsif user && user.id == user_id && !is_moderated?
      true
    else
      false
    end
  end

  def log_moderation
    if new_record? ||
        (!editing_from_suggestions && (!editor || editor.id == user_id))
      return
    end

    all_changes = changes.merge(tagging_changes)
    all_changes.delete("normalized_url")
    all_changes.delete("unavailable_at")

    if !all_changes.any?
      return
    end

    m = Moderation.new
    if editing_from_suggestions
      m.is_from_suggestions = true
    else
      m.moderator_user_id = editor.try(:id)
    end
    m.story_id = id

    m.action = all_changes.map { |k, v|
      if k == "is_deleted" && is_deleted?
        "deleted story"
      elsif k == "is_deleted" && !is_deleted?
        "undeleted story"
      elsif k == "merged_story_id"
        if v[1]
          "merged into #{merged_into_story.short_id} " \
            "(#{merged_into_story.title})"
        else
          "unmerged from another story"
        end
      else
        "changed #{k} from #{v[0].inspect} to #{v[1].inspect}"
      end
    }.join(", ")

    m.reason = moderation_reason
    m.save!

    self.is_moderated = true
  end

  def mailing_list_message_id
    "story.#{short_id}.#{created_at.to_i}@#{Rails.application.domain}"
  end

  def mark_submitter
    Keystore.increment_value_for("user:#{user_id}:stories_submitted")
  end

  # unordered, use Comment.thread_sorted_comments for presenting threads
  def merged_comments
    return Comment.none unless id # unsaved Stories have no comments

    Comment.joins(:story)
      .where(story: {merged_story_id: id})
      .or(Comment.where(story_id: id))
  end

  def merge_story_short_id=(sid)
    self.merged_story_id = sid.present? ? Story.where(short_id: sid).pick(:id) : nil
  end

  def merge_story_short_id
    merged_story_id ? merged_into_story.try(:short_id) : nil
  end

  def record_initial_upvote
    Vote.vote_thusly_on_story_or_comment_for_user_because(1, id, nil, user_id, nil, false)
  end

  def short_id_path
    Rails.application.routes.url_helpers.root_path + "s/#{short_id}"
  end

  def short_id_url
    Rails.application.root_url + "s/#{short_id}"
  end

  def show_score_to_user?(u)
    u&.is_moderator? || !current_flagged?
  end

  def tagging_changes
    old_tags_a = taggings.reject(&:new_record?).map { |tg| tg.tag.tag }.join(" ")
    new_tags_a = taggings.reject(&:marked_for_destruction?).map { |tg| tg.tag.tag }.join(" ")

    if old_tags_a == new_tags_a
      {}
    else
      {"tags" => [old_tags_a, new_tags_a]}
    end
  end

  def tags_a
    @_tags_a ||= taggings.reject(&:marked_for_destruction?).map { |t| t.tag.tag }
  end

  def tags_a=(new_tag_names_a)
    taggings.each do |tagging|
      if !new_tag_names_a.include?(tagging.tag.tag)
        tagging.mark_for_destruction
      end
    end

    new_tag_names_a.uniq.each do |tag_name|
      if tag_name.to_s != "" && !tags.exists?(tag: tag_name)
        if (t = Tag.active.find_by(tag: tag_name))
          # we can't lookup whether the user is allowed to use this tag yet
          # because we aren't assured to have a user_id by now; we'll do it in
          # the validation with check_tags
          taggings.build(tag_id: t.id)
        end
      end
    end
  end

  def save_suggested_tags_a_for_user!(new_tag_names_a, user)
    st = suggested_taggings.where(user_id: user.id)

    st.each do |tagging|
      if !new_tag_names_a.include?(tagging.tag.tag)
        tagging.destroy!
      end
    end

    st.reload

    new_tag_names_a.each do |tag_name|
      # XXX: AR bug? st.exists?(:tag => tag_name) does not work
<<<<<<< HEAD
      if tag_name.to_s != "" && !st.map {|x| x.tag.tag }.include?(tag_name)
        if (t = Tag.active.find_by(:tag => tag_name)) &&
           t.can_be_applied_by?(user)
          tg = self.suggested_taggings.build
=======
      if tag_name.to_s != "" && !st.map { |x| x.tag.tag }.include?(tag_name)
        if (t = Tag.active.find_by(tag: tag_name)) &&
            t.valid_for?(user)
          tg = suggested_taggings.build
>>>>>>> e703e6a3
          tg.user_id = user.id
          tg.tag_id = t.id
          tg.save!

          st.reload
        else
          next
        end
      end
    end

    # if enough users voted on the same set of replacement tags, do it
    tag_votes = {}
    suggested_taggings.group_by(&:user_id).each do |_u, stg|
      stg.each do |s|
        tag_votes[s.tag.tag] ||= 0
        tag_votes[s.tag.tag] += 1
      end
    end

    final_tags = []
    tag_votes.each do |k, v|
      if v >= SUGGESTION_QUORUM
        final_tags.push k
      end
    end

    if final_tags.any? && (final_tags.sort != tags_a.sort)
      Rails.logger.info "[s#{id}] promoting suggested tags " \
        "#{final_tags.inspect} instead of #{tags_a.inspect}"
      self.editor = nil
      self.editing_from_suggestions = true
      self.moderation_reason = "Automatically changed from user suggestions"
      self.tags_a = final_tags.sort
      if !save
        Rails.logger.error "[s#{id}] failed auto promoting: " <<
          errors.inspect
      end
    end
  end

  def save_suggested_title_for_user!(title, user)
    st = suggested_titles.find_by(user_id: user.id)
    if !st
      st = suggested_titles.build
      st.user_id = user.id
    end
    st.title = title
    st.save!

    # if enough users voted on the same exact title, save it
    title_votes = {}
    suggested_titles.each do |s|
      title_votes[s.title] ||= 0
      title_votes[s.title] += 1
    end

    title_votes.sort_by { |_k, v| v }.reverse_each do |kv|
      if kv[1] >= SUGGESTION_QUORUM
        Rails.logger.info "[s#{id}] promoting suggested title " \
          "#{kv[0].inspect} instead of #{self.title.inspect}"
        self.editor = nil
        self.editing_from_suggestions = true
        self.moderation_reason = "Automatically changed from user suggestions"
        self.title = kv[0]
        if !save
          Rails.logger.error "[s#{id}] failed auto promoting: " <<
            errors.inspect
        end

        break
      end
    end
  end

  def title=(t)
    # change unicode whitespace characters into real spaces
    self[:title] = t.to_s.strip.gsub(/[\.,;:!]*$/, "")
  end

  def title_as_url
    max_len = 35
    wl = 0
    words = []

    title
      .parameterize
      .gsub(/[^a-z0-9]/, "_")
      .split("_")
      .reject { |z| TITLE_DROP_WORDS.include?(z) }
      .each do |w|
      if wl + w.length <= max_len
        words.push w
        wl += w.length
      else
        if wl == 0
          words.push w[0, max_len]
        end
        break
      end
    end

    if words.empty?
      words.push "_"
    end

    words.join("_").gsub("_-_", "-")
  end

  def to_param
    short_id
  end

  def update_availability
    if is_unavailable && !unavailable_at
      self.unavailable_at = Time.current
    elsif unavailable_at && !is_unavailable
      self.unavailable_at = nil
    end
  end

  def update_cached_columns
    update_column :comments_count, merged_comments.active.count
    merged_into_story&.update_cached_columns

    update_column :hotness, calculated_hotness
  end

  def update_story_text
    return unless saved_change_to_attribute?(:title) || saved_change_to_attribute?(:description)

    # story_text created by cron job, so ignore missing story_text
    story_text.try(:update!, title: title, description: description)
  end

  # disincentivize content marketers by not appearing to be a source of
  # significant traffic, but do show referrer a few times so authors can find
  # their way back
  def send_referrer?
    created_at && created_at <= 1.hour && merged_story_id.nil?
  end

  def set_domain(match)
    name = match ? match[:domain].sub(/^www\d*\./, "") : nil
    self.domain = name ? Domain.where(domain: name).first_or_initialize : nil
  end

  def url=(u)
    super(u.try(:strip)) or return if u.blank?

    if (match = u.match(URL_RE))
      # remove well-known port for http and https if present
      @url_port = match[:port]
      if match[:protocol] == "http" && match[:port] == ":80" ||
          match[:protocol] == "https" && match[:port] == ":443"
        u = u[0...match.begin(3)] + u[match.end(3)..]
        @url_port = nil
      end
    end
    set_domain(match)

    # strip out tracking query params
    if (match = u.match(/\A([^\?]+)\?(.+)\z/))
      params = match[2].split(/[&\?]/)
      # utm_ is google and many others; sk is medium; si is youtube source id
      params.reject! { |p|
        p.match(/^utm_(source|medium|campaign|term|content|referrer)=|^sk=|^gclid=|^fbclid=|^si=/x)
      }
      u = match[1] << (params.any? ? "?" << params.join("&") : "")
    end

    self.normalized_url = Utils.normalize_url(u)
    super(u)
  end

  def url_is_editable_by_user?(user)
    if new_record?
      true
    else
      user&.is_moderator?
    end
  end

  def url_or_comments_path
    url.presence || comments_path
  end

  def url_or_comments_url
    url.presence || comments_url
  end

  def vote_summary_for(user)
    r_counts = {}
    r_whos = {}
    votes.includes((user && user.is_moderator?) ? :user : nil).find_each do |v|
      next if v.vote == 0
      r_counts[v.reason.to_s] ||= 0
      r_counts[v.reason.to_s] += v.vote
      if user&.is_moderator?
        r_whos[v.reason.to_s] ||= []
        r_whos[v.reason.to_s].push v.user.username
      end
    end

    r_counts.keys.sort.map { |k|
      if k == ""
        "+#{r_counts[k]}"
      else
        "#{r_counts[k]} " +
          (Vote::ALL_STORY_REASONS[k] || k) +
          ((user && user.is_moderator?) ? " (#{r_whos[k].join(", ")})" : "")
      end
    }.join(", ")
  end

  def fetched_attributes_html
    converted = @fetched_response.body.force_encoding("utf-8")
    parsed = Nokogiri::HTML(converted.to_s)

    # parse best title from html tags
    # try <meta property="og:title"> first, it probably won't have the site
    # name
    title = ""
    begin
      title = parsed.at_css("meta[property='og:title']")
        .attributes["content"].text
    rescue
    end

    # then try <meta name="title">
    if title.to_s == ""
      begin
        title = parsed.at_css("meta[name='title']").attributes["content"].text
      rescue
      end
    end

    # then try plain old <title>
    if title.to_s == ""
      title = parsed.at_css("title").try(:text).to_s
    end

    # see if the site name is available, so we can strip it out in case it was
    # present in the fetched title
    begin
      site_name = parsed.at_css("meta[property='og:site_name']")
        .attributes["content"].text

      if site_name.present? &&
          site_name.length < title.length &&
          title[-site_name.length, site_name.length] == site_name
        title = title[0, title.length - site_name.length]

        # remove title/site name separator
        if / [ \-\|\u2013] $/.match?(title)
          title = title[0, title.length - 3]
        end
      end
    rescue
    end

    @fetched_attributes[:title] = title

    # strip off common GitHub site + repo owner
    @fetched_attributes[:title].sub!(/GitHub - [a-z\d](?:[a-z\d]|-(?=[a-z\d])){0,38}\//i, "")

    # attempt to get the canonical url if it can be parsed,
    # if it is not the domain root path, and if it
    # responds to GET with a 200-level code
    begin
      cu = canonical_target(parsed)
      @fetched_attributes[:url] = cu if valid_canonical_uri?(cu)
    rescue
    end

    @fetched_attributes
  end

  def fetched_attributes_pdf
    return @fetched_attributes = {} if @fetched_response.body.length >= 5.megabytes

    # pdf-reader only accepts a stream or filename
    pdf_stream = StringIO.new(@fetched_response.body)
    pdf = PDF::Reader.new(pdf_stream)

    title = pdf.info[:Title]

    @fetched_attributes[:title] = title
    @fetched_attributes
  end

  def fetched_attributes
    return @fetched_attributes if @fetched_attributes

    @fetched_attributes = {
      url: url,
      title: ""
    }

    # security: do not connect to arbitrary user-submitted ports
    return @fetched_attributes if @url_port

    begin
      # if we haven't had a test inject a response into us
      if !@fetched_response
        s = Sponge.new
        s.timeout = 3
        # User submitted URLs may have an incorrect https certificate, but we
        # don't want to fail the retrieval for this. Security risk is minimal.
        s.ssl_verify = false
        headers = {
          "User-agent" => "#{Rails.application.domain} for #{fetching_ip}",
          "Referer" => Rails.application.domain
        }
        res = s.fetch(url, :get, nil, nil, headers, 3)
        @fetched_response = res
      end

      case @fetched_response["content-type"]
      when /pdf/
        fetched_attributes_pdf
      else
        fetched_attributes_html
      end
    rescue
      @fetched_attributes
    end
  end

  def self.title_maximum_length
    validators_on(:title)
      .sole { |v| v.is_a? ActiveRecord::Validations::LengthValidator }
      .options[:maximum]
  end

  private

  def valid_canonical_uri?(url)
    ucu = URI.parse(url)
    new_page = ucu &&
      ucu.scheme.present? &&
      ucu.host.present? &&
      ucu.path != "/"

    return false unless new_page

    res = Sponge.new.fetch(url)

    res.code.to_s =~ /\A2.*\Z/
  end

  def canonical_target(parsed)
    parsed.at_css("link[rel='canonical']").attributes["href"].text
  end
end<|MERGE_RESOLUTION|>--- conflicted
+++ resolved
@@ -407,29 +407,18 @@
       return
     end
 
-<<<<<<< HEAD
-    self.taggings.each do |t|
+    taggings.each do |t|
       if !t.tag.can_be_applied_by?(u) && t.tag.privileged?
-=======
-    taggings.each do |t|
-      if !t.tag.valid_for?(u)
->>>>>>> e703e6a3
         raise "#{u.username} does not have permission to use privileged tag #{t.tag.tag}"
       elsif !t.tag.can_be_applied_by?(u) && !t.tag.permit_by_new_users?
+        errors.add(:base, "New users can't submit #{t.tag.tag} stories, please wait. " <<
+          "If the tag is appropriate, leaving it off to skirt this restriction is a bad idea.")
+        ModNote.tattle_on_story_domain!(self, "new user with protected tags")
         raise "#{u.username} is too new to use tag #{t.tag.tag}"
       elsif !t.tag.active? && t.new_record? && !t.marked_for_destruction?
         # stories can have inactive tags as long as they existed before
         raise "#{u.username} cannot add inactive tag #{t.tag.tag}"
       end
-<<<<<<< HEAD
-
-      if u.is_new? && !t.tag.permit_by_new_users?
-        errors.add(:base, "New users can't submit #{t.tag.tag} stories, please wait. " <<
-          "If the tag is appropriate, leaving it off to skirt this restriction is a bad idea.")
-        ModNote.tattle_on_story_domain!(self, "new user with protected tags")
-      end
-=======
->>>>>>> e703e6a3
     end
 
     if taggings.reject { |t| t.marked_for_destruction? || t.tag.is_media? }.empty?
@@ -700,17 +689,10 @@
 
     new_tag_names_a.each do |tag_name|
       # XXX: AR bug? st.exists?(:tag => tag_name) does not work
-<<<<<<< HEAD
-      if tag_name.to_s != "" && !st.map {|x| x.tag.tag }.include?(tag_name)
+      if tag_name.to_s != "" && !st.map { |x| x.tag.tag }.include?(tag_name)
         if (t = Tag.active.find_by(:tag => tag_name)) &&
            t.can_be_applied_by?(user)
           tg = self.suggested_taggings.build
-=======
-      if tag_name.to_s != "" && !st.map { |x| x.tag.tag }.include?(tag_name)
-        if (t = Tag.active.find_by(tag: tag_name)) &&
-            t.valid_for?(user)
-          tg = suggested_taggings.build
->>>>>>> e703e6a3
           tg.user_id = user.id
           tg.tag_id = t.id
           tg.save!
