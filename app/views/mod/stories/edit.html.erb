<div class="box" id="story_box">
  <div id="story_holder">
<<<<<<< HEAD
    <%= form_with model: [:mod, @story] do |f| %>
      <%= render :partial => "stories/form", :locals => { :story => @story,
        :f => f } %>
=======
    <%= form_with model: @story, url: mod_story_path(@story) do |f| %>
      <%= render :partial => "stories/form", :locals => { :story => @story, :f => f } %>
>>>>>>> f1226548

      <br />
      <div class="box">
        <div class="boxline">
          <%= f.label :merge_story_short_id, "Merge Into:",
            :class => "required" %>
          <%= f.text_field :merge_story_short_id, :autocomplete => "off",
            :placeholder => "Short id of story into which this story " <<
            "be merged" %>
        </div>
        <div class="boxline">
          <%= f.label :unavailable_at, "Unavailable:",
            :class => "required" %>
          <%= f.check_box :is_unavailable %>
          <%= f.label :unavailable_at, "Source URL is unavailable, " <<
            "enable display of cached text", :class => "normal" %>
        </div>
        <div class="boxline">
          <%= f.label :moderation_reason, "Mod Reason:", :class => "required" %>
          <%= f.text_field :moderation_reason %>
        </div>
      </div>

      <p></p>

      <div class="box">
        <div class="boxline actions markdown_help_toggler">
          <div class="markdown_help_label">
            Markdown formatting available
          </div>

          <%= f.submit "Save" %>

          <% if @story.is_gone? %>
            &nbsp; | &nbsp;
<<<<<<< HEAD
            <%= f.submit "Undelete", formaction: mod_story_undelete_path(@story.short_id),
              :data => { :confirm => "Undelete this story?" } %>
=======
            <%= f.submit "Undelete", formaction: story_undelete_path(@story.short_id), :data => { :confirm => "Undelete this story?" } %>
>>>>>>> f1226548
          <% elsif !@story.is_gone? %>
            &nbsp; | &nbsp;
            <% if @story.user_id != @user.id %>
              <%= f.submit "Mod Delete", formaction: mod_story_destroy_path(@story.short_id),
                :class => "deletion", :data => { :confirm => "Delete this story?" }  %>
            <% else %>
              <%= f.submit "Delete", formaction: mod_story_destroy_path(@story.short_id),
                :class => "deletion", :data => { :confirm => "Delete this story?" } %>
            <% end %>
          <% end %>

          <div style="clear: both;"></div>

          <%= render :partial => "global/markdownhelp", :locals => { allow_images: @story.can_have_images? } %>
        </div>
      </div>
    <% end %>
  </div>
</div>

<br />
<label class="required">Latest modlog for this story, submitter, and discussion:</label>
<%= render partial: 'moderations/table', locals: { moderations: Moderation.for_story(@story) } %><|MERGE_RESOLUTION|>--- conflicted
+++ resolved
@@ -1,13 +1,7 @@
 <div class="box" id="story_box">
   <div id="story_holder">
-<<<<<<< HEAD
     <%= form_with model: [:mod, @story] do |f| %>
-      <%= render :partial => "stories/form", :locals => { :story => @story,
-        :f => f } %>
-=======
-    <%= form_with model: @story, url: mod_story_path(@story) do |f| %>
       <%= render :partial => "stories/form", :locals => { :story => @story, :f => f } %>
->>>>>>> f1226548
 
       <br />
       <div class="box">
@@ -43,12 +37,7 @@
 
           <% if @story.is_gone? %>
             &nbsp; | &nbsp;
-<<<<<<< HEAD
-            <%= f.submit "Undelete", formaction: mod_story_undelete_path(@story.short_id),
-              :data => { :confirm => "Undelete this story?" } %>
-=======
-            <%= f.submit "Undelete", formaction: story_undelete_path(@story.short_id), :data => { :confirm => "Undelete this story?" } %>
->>>>>>> f1226548
+            <%= f.submit "Undelete", formaction: mod_story_undelete_path(@story.short_id), :data => { :confirm => "Undelete this story?" } %>
           <% elsif !@story.is_gone? %>
             &nbsp; | &nbsp;
             <% if @story.user_id != @user.id %>
