--- conflicted
+++ resolved
@@ -44,15 +44,9 @@
       @title = "Privacy"
       render :action => "privacy"
     rescue ActionView::MissingTemplate
-<<<<<<< HEAD
       render :html => ("<div class=\"box wide\">" <<
-        "You apparently have no privacy." <<
-        "</div>").html_safe, :layout => "application"
-=======
-      render :html => "<div class=\"box wide\">" <<
                       "You apparently have no privacy." <<
-                      "</div>", :layout => "application"
->>>>>>> 7b5bfdd7
+                      "</div>").html_safe, :layout => "application"
     end
   end
 
