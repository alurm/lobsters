--- conflicted
+++ resolved
@@ -6,11 +6,7 @@
 
   def index
     @title = "Private Messages"
-<<<<<<< HEAD
-    @messages = @user.undeleted_received_messages
-=======
     @messages = Message.inbox(@user).load
->>>>>>> dff910dd
 
     respond_to do |format|
       format.html {
@@ -32,11 +28,7 @@
 
   def sent
     @title = "Sent Messages"
-<<<<<<< HEAD
-    @messages = @user.undeleted_sent_messages
-=======
     @messages = Message.outbox(@user).load
->>>>>>> dff910dd
 
     respond_to do |format|
       format.html {
